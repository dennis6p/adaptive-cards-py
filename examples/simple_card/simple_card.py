"""Example: simple card"""

from adaptive_cards.elements import TextBlock
import adaptive_cards.card_types as types
from adaptive_cards.card import AdaptiveCard
from adaptive_cards.validation import SchemaValidator, Result
<<<<<<< HEAD
from adaptive_cards.clients import TeamsClient
=======
from adaptive_cards.client import TeamsClient
>>>>>>> e7b3eaba

text_block: TextBlock = TextBlock(
    text="It's your second card",
    color=types.Colors.ACCENT,
    size=types.FontSize.EXTRA_LARGE,
    horizontal_alignment=types.HorizontalAlignment.CENTER,
)

# build card
version: str = "1.4"
card: AdaptiveCard = AdaptiveCard.new().version(version).add_item(text_block).create()

# validate card
validator: SchemaValidator = SchemaValidator()
result: Result = validator.validate(card)

print(f"Validation was successful: {result == Result.SUCCESS}")

# send card
<<<<<<< HEAD
url: str = "YOUR-URL"
client: TeamsClient = TeamsClient(url)
=======
webhook_url: str = "YOUR-URL"
client: TeamsClient = TeamsClient(webhook_url)
>>>>>>> e7b3eaba
client.send(card)<|MERGE_RESOLUTION|>--- conflicted
+++ resolved
@@ -4,11 +4,7 @@
 import adaptive_cards.card_types as types
 from adaptive_cards.card import AdaptiveCard
 from adaptive_cards.validation import SchemaValidator, Result
-<<<<<<< HEAD
-from adaptive_cards.clients import TeamsClient
-=======
 from adaptive_cards.client import TeamsClient
->>>>>>> e7b3eaba
 
 text_block: TextBlock = TextBlock(
     text="It's your second card",
@@ -28,11 +24,6 @@
 print(f"Validation was successful: {result == Result.SUCCESS}")
 
 # send card
-<<<<<<< HEAD
-url: str = "YOUR-URL"
-client: TeamsClient = TeamsClient(url)
-=======
 webhook_url: str = "YOUR-URL"
 client: TeamsClient = TeamsClient(webhook_url)
->>>>>>> e7b3eaba
 client.send(card)